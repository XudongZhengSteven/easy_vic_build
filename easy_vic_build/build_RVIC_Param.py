# code: utf-8
# author: Xudong Zheng
# email: z786909151@163.com
import os
import numpy as np
import pandas as pd
import rasterio.transform
import rasterio
from rasterio import CRS
import shutil
from copy import deepcopy
from .tools.params_func.createParametersDataset import createFlowDirectionFile
from .tools.utilities import check_and_mkdir, remove_and_mkdir
import matplotlib.pyplot as plt
from configparser import ConfigParser


def buildRVICParam(dpc_VIC_level1, evb_dir, params_dataset_level1, domain_dataset, reverse_lat=True, stream_acc_threshold=100.0,
                   ppf_kwargs=dict(), uh_params={"tp": 1.4, "mu": 5.0, "m": 3.0}, uh_plot_bool=False,
                   cfg_params={"VELOCITY": 1.5, "DIFFUSION": 800.0, "OUTPUT_INTERVAL": 86400}):
    # set dir
    RVICParam_dir = evb_dir.RVICParam_dir
    param_cfg_file_path = os.path.join(RVICParam_dir, "rvic.parameters.cfg")
    
    # cp domain.nc to RVICParam_dir
<<<<<<< HEAD
    if not os.path.exists(os.path.join(RVICParam_dir, "domain.nc")):
        shutil.copy(domainFile_path, os.path.join(RVICParam_dir, "domain.nc"))
=======
    copy_domain(evb_dir)
>>>>>>> df5aaed5
    
    # buildFlowDirectionFile
    buildFlowDirectionFile(evb_dir, params_dataset_level1, domain_dataset, reverse_lat, stream_acc_threshold)
    
    # buildPourPointFile
    buildPourPointFile(dpc_VIC_level1, evb_dir, **ppf_kwargs)
    
    # buildUHBOXFile
    buildUHBOXFile(evb_dir, **uh_params, plot_bool=uh_plot_bool)
    
    # buildParamCFGFile
    buildParamCFGFile(evb_dir, **cfg_params)
    
    # build rvic parameters
    from rvic.parameters import parameters
    parameters.parameters(param_cfg_file_path, np=1)


def copy_domain(evb_dir):
    # set dir
    domainFile_path = os.path.join(evb_dir.DomainFile_dir, "domain.nc")
    RVICParam_dir = evb_dir.RVICParam_dir
    
    # cp domain.nc to RVICParam_dir
    shutil.copy(domainFile_path, os.path.join(RVICParam_dir, "domain.nc"))


def buildFlowDirectionFile(evb_dir, params_dataset_level1, domain_dataset, reverse_lat=True, stream_acc_threshold=100.0):
    # ====================== set dir and path ======================
    # set dir
    RVICParam_dir = evb_dir.RVICParam_dir
    
    # arcpy related path
    arcpy_python_path = evb_dir.arcpy_python_path
    arcpy_python_script_path = os.path.join(evb_dir.__package_dir__, "arcpy_scripts\\build_flowdirection_arcpy.py")
    
    arcpy_workspace_dir = os.path.join(RVICParam_dir, "arcpy_workspace")
    remove_and_mkdir(arcpy_workspace_dir)
    workspace_dir = arcpy_workspace_dir
    
    # set path
    flow_direction_file_path = os.path.join(RVICParam_dir, "flow_direction_file.nc")
    dem_level1_tif_path = os.path.join(RVICParam_dir, "dem_level1.tif")
    flow_direction_path = os.path.join(RVICParam_dir, "flow_direction.tif")
    flow_acc_path = os.path.join(RVICParam_dir, "flow_acc.tif")
    flow_distance_path = os.path.join(RVICParam_dir, "flow_distance.tif")
    
    # ====================== read ======================
    params_lat = params_dataset_level1.variables["lat"][:]
    params_lon = params_dataset_level1.variables["lon"][:]
    params_elev = params_dataset_level1.variables["elev"][:, :]
    params_mask = params_dataset_level1.variables["run_cell"][:, :]
    x_length_array = domain_dataset.variables["x_length"][:, :]
    y_length_array = domain_dataset.variables["y_length"][:, :]
    
    # ====================== create and save dem_level1.tif ======================
    ulx = min(params_lon)
    uly = max(params_lat)
    xres = round((max(params_lon) - min(params_lon)) / (len(params_lon) - 1), 6)
    yres = round((max(params_lat) - min(params_lat)) / (len(params_lat) - 1), 6)
    if reverse_lat:
        transform = rasterio.transform.from_origin(ulx-xres/2, uly+yres/2, xres, yres)
    else:
        transform = rasterio.transform.from_origin(ulx-xres/2, uly-yres/2, xres, yres)
    
    if not os.path.exists(dem_level1_tif_path):
        with rasterio.open(dem_level1_tif_path, 'w', driver='GTiff',
                           height=params_elev.shape[0],
                           width=params_elev.shape[1],
                           count=1,
                           dtype=params_elev.dtype,
                           crs=CRS.from_string("EPSG:4326"),
                           transform=transform,
                           ) as dst:
            dst.write(params_elev, 1)
    
    # ====================== build flow drection based on arcpy ======================
    out = buildFlowDirection_arcpy(arcpy_workspace_dir, dem_level1_tif_path, arcpy_python_path, arcpy_python_script_path, stream_acc_threshold)
    # TODO implement Whitebox Workflows to build Flowdirection File

    # cp data from workspace to RVICParam_dir
    shutil.copy(os.path.join(workspace_dir, "flow_direction.tif"), flow_direction_path)
    shutil.copy(os.path.join(workspace_dir, "flow_acc.tif"), flow_acc_path)
    
    # read
    with rasterio.open(flow_direction_path, 'r', driver='GTiff') as dataset:
        flow_direction_array = dataset.read(1)
        
    with rasterio.open(flow_acc_path, 'r', driver='GTiff') as dataset:
        flow_acc_array = dataset.read(1)
    
    # ====================== cal flow distance and save it ======================
    flow_direction_distance_map = {"zonal": [64, 4], "meridional": [1, 16], "diagonal": [32, 128, 8, 2]}
    flow_distance_func_map = {"zonal": lambda x_length, y_length: y_length,
                            "meridional": lambda x_length, y_length: x_length,
                            "diagonal": lambda x_length, y_length: (x_length**2 + y_length**2)**0.5}
    
    def flow_distance_funcion(flow_direction, x_length, y_length):
        for k in flow_direction_distance_map:
            if flow_direction in flow_direction_distance_map[k]:
                distance_type = k
                break
        
        flow_distance_func = flow_distance_func_map[distance_type]
        return flow_distance_func(x_length, y_length)

    flow_distance_funcion_vect = np.vectorize(flow_distance_funcion)
    flow_distance_array = flow_distance_funcion_vect(flow_direction_array, x_length_array, y_length_array)
    
    # save as tif file, transform same as dem
    with rasterio.open(flow_distance_path, 'w', driver='GTiff',
                    height=flow_distance_array.shape[0],
                    width=flow_distance_array.shape[1],
                    count=1,
                    dtype=flow_distance_array.dtype,
                    crs=CRS.from_string("EPSG:4326"),
                    transform=transform,
                    ) as dst:
        dst.write(flow_distance_array, 1)
    
    # read
    with rasterio.open(flow_distance_path, 'r', driver='GTiff') as dataset:
        flow_distance_array = dataset.read(1)
    
    # ====================== combine them into a nc file ======================
    # create nc file
    flow_direction_dataset = createFlowDirectionFile(flow_direction_file_path, params_lat, params_lon)
    
    # change type
    params_mask_array = deepcopy(params_mask)
    params_mask_array = params_mask_array.astype(int)
    flow_direction_array = flow_direction_array.astype(int)
    flow_distance_array = flow_distance_array.astype(float)
    flow_acc_array = flow_acc_array.astype(float)
    
    # mask
    params_mask_array[params_mask==0] = int(-9999)
    flow_direction_array[params_mask==0] = int(-9999)
    flow_distance_array[params_mask==0] = float(-9999.0)
    flow_acc_array[params_mask==0] = float(-9999.0)
    
    # assign values
    flow_direction_dataset.variables["lat"][:] = np.array(params_lat)
    flow_direction_dataset.variables["lon"][:] = np.array(params_lon)
    flow_direction_dataset.variables["Basin_ID"][:, :] = np.array(params_mask_array)
    flow_direction_dataset.variables["Flow_Direction"][:, :] = np.array(flow_direction_array)
    flow_direction_dataset.variables["Flow_Distance"][:, :] = np.array(flow_distance_array)
    flow_direction_dataset.variables["Source_Area"][:, :] = np.array(flow_acc_array)
    
    flow_direction_dataset.close()


def buildFlowDirection_arcpy(workspace_path, dem_tiff_path, arcpy_python_path, arcpy_python_script_path, stream_acc_threshold):
    # build flow direction based on arcpy
    stream_acc_threshold = str(stream_acc_threshold) #* set this threshold each time
    filled_dem_file_path = os.path.join(workspace_path, "filled_dem")
    flow_direction_file_path = os.path.join(workspace_path, "flow_direction")
    flow_acc_file_path = os.path.join(workspace_path, "flow_acc")
    stream_acc_file_path = os.path.join(workspace_path, "stream_acc")
    stream_link_file_path = os.path.join(workspace_path, "stream_link")
    stream_feature_file_path = "stream_feature"
    command_arcpy = " ".join([arcpy_python_script_path, workspace_path, stream_acc_threshold, dem_tiff_path, filled_dem_file_path,
                              flow_direction_file_path, flow_acc_file_path, stream_acc_file_path, stream_link_file_path,
                              stream_feature_file_path])
    
    # conduct arcpy file
    out = os.system(f'{arcpy_python_path} {command_arcpy}')
    return out

def buildFlowDirection_wbw(params_lat, params_lon, params_mask, params_elev,
                           x_length_array, y_length_array, dem_tiff_path, domain_area, transform,
                           dst_home, dpc_VIC_level1, reverse_lat=True,
                           stream_acc_threshold=100.0):
    # not yet implemented
    # build flow direction based on wbw
    # read and save weights (area ** 0.5) file
    weights = domain_area ** 0.5
    weights_tiff_path = os.path.join(dst_home, "weights.tif")
    if not os.path.exists(weights_tiff_path):
        with rasterio.open(weights_tiff_path, 'w', driver='GTiff',
                        height=params_elev.shape[0],
                        width=params_elev.shape[1],
                        count=1,
                        dtype=params_elev.dtype,
                        crs=CRS.from_string("EPSG:4326"),
                        transform=transform,
                        ) as dst:
            dst.write(weights, 1)
    
    # env set
    from whitebox_workflows import WbEnvironment, show
    wbe = WbEnvironment()
    workspace_path = os.path.join(dst_home, "buildFlowDirectionFile_wbw")
    if os.path.exists(workspace_path):
        shutil.rmtree(workspace_path)
    os.mkdir(workspace_path)
    
    wbe.working_directory = workspace_path
    
    # read dem
    dem = wbe.read_raster(dem_tiff_path)
    # show(dem, colorbar_kwargs={'label': 'Elevation (m)'})
    
    # read weights
    weights = wbe.read_raster(weights_tiff_path)
    # show(weights, colorbar_kwargs={'label': 'Weights (m)'})
    
    # fill depressions
    filled_dem = wbe.breach_depressions_least_cost(dem)
    filled_dem = wbe.fill_depressions(filled_dem)
    wbe.write_raster(filled_dem, 'filled_dem.tif')
    # show(filled_dem, colorbar_kwargs={'label': 'Elevation (m)'})
    # show(filled_dem - dem, colorbar_kwargs={'label': 'fill (m)'})

    # flow direction #! it different with ArcGIS
    flow_direction = wbe.d8_pointer(filled_dem)
    wbe.write_raster(flow_direction, 'flow_direction.tif')
    # show(flow_direction, colorbar_kwargs={'label': 'flow direction (D8)'})
    
    # flow accumulation
    flow_acc = wbe.fd8_flow_accum(filled_dem, "cells", convergence_threshold= float('inf'), log_transform=False)
    wbe.write_raster(flow_acc, 'flow_acc.tif')
    # show(flow_acc, colorbar_kwargs={'label': 'flow acc (number)'}, vmin=200)
    
    # stream raster
    stream_raster = wbe.extract_streams(flow_acc, threshold=100.0)
    wbe.write_raster(stream_raster, 'stream_raster.tif')
    # show(stream_raster, colorbar_kwargs={'label': 'stream raster (1, bool)'})
    
    # # stream vector
    # stream_vector = wbe.raster_streams_to_vector(stream_raster, flow_direction)
    # stream_vector, tmp1, tmp2, tmp3 = wbe.vector_stream_network_analysis(stream_vector, filled_dem) # We only want the streams output
    # wbe.write_vector(stream_vector, 'stream_vector.shp')
    # show(stream_vector, colorbar_kwargs={'label': 'stream vector(1, bool)'})
    
    # flow distance
    flow_distance = wbe.downslope_flowpath_length(flow_direction, weights=weights)
    # show(flow_distance, colorbar_kwargs={'label': 'flow distance'})
    wbe.write_raster(flow_distance, 'flow_distance.tif')


def buildPourPointFile(dpc_VIC_level1, evb_dir, names=None, lons=None, lats=None):
    #* dpc_VIC_level1.basin_shp should contain "camels_topo" attributes
    # ====================== set dir and path ======================
    RVICParam_dir = evb_dir.RVICParam_dir
    pourpoint_file_path = os.path.join(RVICParam_dir, "pour_points.csv")
    
    # ====================== build PourPointFile ======================
    # df
    pourpoint_file = pd.DataFrame(columns=["lons", "lats", "names"])
    
    if dpc_VIC_level1 is not None:
        x, y = dpc_VIC_level1.basin_shp.loc[:, "camels_topo:gauge_lon"].values[0], dpc_VIC_level1.basin_shp.loc[:, "camels_topo:gauge_lat"].values[0]
        pourpoint_file.lons = [x]
        pourpoint_file.lats = [y]
        pourpoint_file.names = [dpc_VIC_level1.basin_shp.loc[:, "camels_topo:gauge_id"].values[0]]
    else:
        pourpoint_file.lons = lons
        pourpoint_file.lats = lats
        pourpoint_file.names = names
    
    pourpoint_file.to_csv(pourpoint_file_path, header=True, index=False)


def buildUHBOXFile(evb_dir, tp=1.4, mu=5.0, m=3.0, plot_bool=False):
    # ====================== set dir and path ======================
    RVICParam_dir = evb_dir.RVICParam_dir
    uhbox_file_path = os.path.join(RVICParam_dir, "UHBOX.csv")
    
    # ====================== build UHBOXFile ======================
    # tp (hourly, 0~2.5h), mu (default 5.0, based on SCS UH), m (should > 1, default 3.0, based on SCS UH)
    # general UH function
    # Guo, J. (2022), General and Analytic Unit Hydrograph and Its Applications, Journal of Hydrologic Engineering, 27.
    gUH_xt = lambda t, tp, mu: np.exp(mu*(t/tp - 1))
    gUH_gt = lambda t, m, tp, mu: 1 - (1 + m*gUH_xt(t, tp, mu)) ** (-1/m)
    gUH_st = lambda t, m, tp, mu: 1 - gUH_gt(t, m, tp, mu)
    
    gUH_iuh = lambda t, m, tp, mu: mu/tp * gUH_xt(t, tp, mu) * (1 + m*gUH_xt(t, tp, mu)) ** (-(1+1/m))
    gUH_uh = lambda t, m, tp, mu, det_t: (gUH_gt(t, m, tp, mu)[1:] - gUH_gt(t, m, tp, mu)[:-1]) / det_t
    
    # t
    t = np.arange(0, 48)
    t_interval = np.arange(0.5, 47.5)
    
    # UH
    gUH_gt_ret = gUH_gt(t, m, tp, mu)
    gUH_st_ret = gUH_st(t, m, tp, mu)
    gUH_uh_ret = gUH_uh(t, m, tp, mu, det_t=1)
    gUH_iuh_ret = gUH_iuh(t, m, tp, mu)
    
    # plot
    if plot_bool:
        fig, ax = plt.subplots(1, 2, figsize=(12, 6))
        ax[0].plot(t, gUH_iuh_ret, "-k", label="gUH_iuh", linewidth=1, alpha=1)
        ax[0].plot(t_interval, gUH_uh_ret, "--k", label="gUH_uh", linewidth=3, alpha=0.5)

        ax[0].set_xlabel("time/hours")
        ax[0].set_ylabel("gUH (dimensionless)")
        ax[0].set_ylim(ymin=0)
        ax[0].set_xlim(xmin=0, xmax=47)
        ax[0].legend()
        
        ax[1].plot(t, gUH_gt_ret, "-r", label="gUH_gt", linewidth=1)
        ax[1].plot(t, gUH_st_ret, "-b", label="gUH_st", linewidth=1)
        
        ax[1].set_xlabel("time/hours")
        ax[1].set_ylabel("st, gt")
        ax[1].set_ylim(ymin=0)
        ax[1].set_xlim(xmin=0, xmax=47)
        ax[1].legend()
        
        fig.savefig(os.path.join(RVICParam_dir, "UHBOX.tiff"))
    
    # df
    UHBOX_file = pd.DataFrame(columns=["time", "UHBOX"])
    UHBOX_file.time = t * 3600  # Convert to s
    UHBOX_file.UHBOX = gUH_iuh_ret
    
    UHBOX_file.to_csv(uhbox_file_path, header=True, index=False)


def buildParamCFGFile(evb_dir, VELOCITY=1.5, DIFFUSION=800.0, OUTPUT_INTERVAL=86400):
    # ====================== set dir and path ======================
    case_name = evb_dir._case_name
    RVICParam_dir = evb_dir.RVICParam_dir
    param_cfg_file_path = os.path.join(RVICParam_dir, "rvic.parameters.cfg")
    param_cfg_file_reference_path = os.path.join(evb_dir.__data_dir__, "rvic.parameters.reference.cfg")
    rvic_temp_dir = os.path.join(RVICParam_dir, "temp")
    check_and_mkdir(rvic_temp_dir)
    
    pourpoint_file_path = os.path.join(RVICParam_dir, "pour_points.csv")
    uhbox_file_path = os.path.join(RVICParam_dir, "UHBOX.csv")
    
    flow_direction_file_path = os.path.join(RVICParam_dir, "flow_direction_file.nc")
    domainFile_path = os.path.join(RVICParam_dir, "domain.nc")
    
    # ====================== build CFGFile ======================
    # read reference cfg
    param_cfg_file = ConfigParser()
    param_cfg_file.read(param_cfg_file_reference_path)
    
    # set cfg
    param_cfg_file.set("OPTIONS", 'CASEID', case_name)
    param_cfg_file.set("OPTIONS", 'CASE_DIR', RVICParam_dir)
    param_cfg_file.set("OPTIONS", 'TEMP_DIR', rvic_temp_dir)
    param_cfg_file.set("POUR_POINTS", 'FILE_NAME', pourpoint_file_path)
    param_cfg_file.set("UH_BOX", 'FILE_NAME', uhbox_file_path)
    param_cfg_file.set("ROUTING", 'FILE_NAME', flow_direction_file_path)
    param_cfg_file.set("ROUTING", 'VELOCITY', str(VELOCITY))
    param_cfg_file.set("ROUTING", 'DIFFUSION', str(DIFFUSION))
    param_cfg_file.set("ROUTING", 'OUTPUT_INTERVAL', str(OUTPUT_INTERVAL))
    param_cfg_file.set("DOMAIN", 'FILE_NAME', domainFile_path)
    
    # write cfg
    with open(param_cfg_file_path, 'w') as configfile:
        param_cfg_file.write(configfile)
        
def buildConvCFGFile():
    pass<|MERGE_RESOLUTION|>--- conflicted
+++ resolved
@@ -23,12 +23,7 @@
     param_cfg_file_path = os.path.join(RVICParam_dir, "rvic.parameters.cfg")
     
     # cp domain.nc to RVICParam_dir
-<<<<<<< HEAD
-    if not os.path.exists(os.path.join(RVICParam_dir, "domain.nc")):
-        shutil.copy(domainFile_path, os.path.join(RVICParam_dir, "domain.nc"))
-=======
     copy_domain(evb_dir)
->>>>>>> df5aaed5
     
     # buildFlowDirectionFile
     buildFlowDirectionFile(evb_dir, params_dataset_level1, domain_dataset, reverse_lat, stream_acc_threshold)
