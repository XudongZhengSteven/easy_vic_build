--- conflicted
+++ resolved
@@ -23,13 +23,9 @@
 
 def test():
     # general set
-<<<<<<< HEAD
-    case_name = "580_6km"
-=======
-    basin_index = 580
+    basin_index = 670
     date_period = ["19980101", "20101231"]
-    case_name = "580_12km"
->>>>>>> 8d0d3d99
+    case_name = "670_6km"
     
     # build dir
     evb_dir = Evb_dir(cases_home="/home/xdz/code/VIC_xdz/cases")
