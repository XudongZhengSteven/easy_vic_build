--- conflicted
+++ resolved
@@ -27,11 +27,7 @@
     # general set
     basin_index = 636
     date_period = ["19980101", "20101231"]
-<<<<<<< HEAD
-    case_name = "636_6km"
-=======
-    case_name = "636_12km"
->>>>>>> 8d0d3d99
+    case_name = "670_12km"
     
     # build dir
     evb_dir = Evb_dir(cases_home="/home/xdz/code/VIC_xdz/cases")
