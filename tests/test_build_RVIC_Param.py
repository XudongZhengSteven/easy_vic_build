# code: utf-8
# author: Xudong Zheng
# email: z786909151@163.com

import sys
sys.path.append("../easy_vic_build")
from easy_vic_build.build_RVIC_Param import *
from easy_vic_build.build_dpc import readdpc
from easy_vic_build import Evb_dir
from easy_vic_build.tools.utilities import readParam, readDomain

"""
general information:

basin set
106(10_100_km_humid); 240(10_100_km_semi_humid); 648(10_100_km_semi_arid); 
213(100_1000_km_humid); 38(100_1000_km_semi_humid); 670(10_100_km_semi_arid);
397(1000_larger_km_humid); 636(1000_larger_km_semi_humid); 580(1000_larger_km_semi_arid) 

grid_res_level0=1km(0.00833)
grid_res_level1=3km(0.025), 6km(0.055), 8km(0.072), 12km(0.11)

""" 

if __name__ == "__main__":
<<<<<<< HEAD
    basin_index = 636
    date_period = ["19980101", "20101231"]
    case_name = "636_12km"
=======
    basin_index = 397
    model_scale = "12km"
    date_period = ["19980101", "20101231"]
    case_name = f"{basin_index}_{model_scale}"
>>>>>>> 8d0d3d99
    
    # build dir
    evb_dir = Evb_dir(cases_home="/home/xdz/code/VIC_xdz/cases")
    evb_dir.builddir(case_name)
    remove_and_mkdir(evb_dir.RVICParam_dir)
    evb_dir.builddir(case_name)
    
    # read dpc
    dpc_VIC_level0, dpc_VIC_level1, dpc_VIC_level2 = readdpc(evb_dir)

    # read domain
    domain_dataset = readDomain(evb_dir)
    
    # read params
    params_dataset_level0, params_dataset_level1 = readParam(evb_dir)
    
    # set arcpy_python_path
    evb_dir.arcpy_python_path = "C:\\Python27\\ArcGIS10.5\\python.exe"
    
    # build RVIC_Param
    buildRVICParam_general(evb_dir, dpc_VIC_level1, params_dataset_level1, domain_dataset,
                           ppf_kwargs=dict(), uh_params={"createUH_func": create_uh.createGUH, "uh_dt": 3600, "tp": 1.4, "mu": 5.0, "m": 3.0, "plot_bool": True, "max_day":None, "max_day_range": (0, 10), "max_day_converged_threshold": 0.001},
                           cfg_params={"VELOCITY": 1.5, "DIFFUSION": 800.0, "OUTPUT_INTERVAL": 86400, "SUBSET_DAYS": 10, "CELL_FLOWDAYS": 2, "BASIN_FLOWDAYS": 50})
    
    # close
    domain_dataset.close()
    params_dataset_level0.close()
    params_dataset_level1.close()<|MERGE_RESOLUTION|>--- conflicted
+++ resolved
@@ -23,16 +23,9 @@
 """ 
 
 if __name__ == "__main__":
-<<<<<<< HEAD
-    basin_index = 636
+    basin_index = 670
     date_period = ["19980101", "20101231"]
-    case_name = "636_12km"
-=======
-    basin_index = 397
-    model_scale = "12km"
-    date_period = ["19980101", "20101231"]
-    case_name = f"{basin_index}_{model_scale}"
->>>>>>> 8d0d3d99
+    case_name = "670_12km"
     
     # build dir
     evb_dir = Evb_dir(cases_home="/home/xdz/code/VIC_xdz/cases")
